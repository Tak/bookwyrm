--- conflicted
+++ resolved
@@ -12,19 +12,11 @@
 source .env
 trap - EXIT
 
-<<<<<<< HEAD
 # show commands as they're executed
 set -x
-=======
-function clean {
-    docker-compose stop
-    docker-compose rm -f
-}
-
 function runweb {
     docker-compose run --rm web "$@"
 }
->>>>>>> 897082d4
 
 function execdb {
     docker-compose exec db $@
@@ -73,27 +65,9 @@
     restart_celery)
         docker-compose restart celery_worker
         ;;
-<<<<<<< HEAD
-=======
-    test)
-        runweb coverage run --source='.' --omit="*/test*,celerywyrm*,bookwyrm/migrations/*" manage.py test "$@"
-        ;;
-    pytest)
-        runweb pytest --no-cov-on-fail "$@"
-        ;;
->>>>>>> 897082d4
     collectstatic)
         runweb python manage.py collectstatic --no-input
         ;;
-<<<<<<< HEAD
-=======
-    makemessages)
-        runweb django-admin makemessages --no-wrap --ignore=venv3 $@
-        ;;
-    compilemessages)
-        runweb django-admin compilemessages --ignore venv3 $@
-        ;;
->>>>>>> 897082d4
     build)
         docker-compose build
         ;;
