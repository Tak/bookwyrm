--- conflicted
+++ resolved
@@ -67,11 +67,6 @@
       - ./redis.conf:/etc/redis/redis.conf
       - redis_broker_data:/data
     env_file: .env
-<<<<<<< HEAD
-=======
-    ports:
-      - 6379
->>>>>>> 0601f686
     networks:
       - main
     restart: on-failure
