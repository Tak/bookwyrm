version: '3'

x-logging:
  &default-logging
  driver: "json-file"
  options:
    max-size: "150m"
    max-file: "2"

services:
  nginx:
    image: nginx:latest
    logging: *default-logging
    restart: unless-stopped
    ports:
      - "80:80"
      - "443:443"
    depends_on:
      - web
    networks:
      - main
    volumes:
      - ./nginx:/etc/nginx/conf.d
      - ./certbot/conf:/etc/nginx/ssl
      - ./certbot/data:/var/www/certbot
      - static_volume:/app/static
      - media_volume:/app/images
  certbot:
    image: certbot/certbot:latest
    command: certonly --webroot --webroot-path=/var/www/certbot --email ${EMAIL} --agree-tos --no-eff-email -d ${DOMAIN} -d www.${DOMAIN}
    #command: renew --webroot --webroot-path /var/www/certbot
    logging: *default-logging
    volumes:
      - ./certbot/conf:/etc/letsencrypt
      - ./certbot/logs:/var/log/letsencrypt
      - ./certbot/data:/var/www/certbot
  db:
    build: postgres-docker
    env_file: .env
    entrypoint: /bookwyrm-entrypoint.sh
    command: cron postgres
    volumes:
      - pgdata:/var/lib/postgresql/data
      - backups:/backups
    networks:
      - main
  web:
    build: .
    env_file: .env
    command: gunicorn bookwyrm.wsgi:application --bind 0.0.0.0:8000
    logging: *default-logging
    volumes:
      - .:/app
      - static_volume:/app/static
      - media_volume:/app/images
    depends_on:
      - db
      - celery_worker
      - redis_activity
    networks:
      - main
    ports:
      - "8000"
  redis_activity:
    image: redis
    command: redis-server --requirepass ${REDIS_ACTIVITY_PASSWORD} --appendonly yes --port ${REDIS_ACTIVITY_PORT}
    logging: *default-logging
    volumes:
      - ./redis.conf:/etc/redis/redis.conf
      - redis_activity_data:/data
    env_file: .env
    networks:
      - main
    restart: on-failure
  redis_broker:
    image: redis
    command: redis-server --requirepass ${REDIS_BROKER_PASSWORD} --appendonly yes --port ${REDIS_BROKER_PORT}
    logging: *default-logging
    volumes:
      - ./redis.conf:/etc/redis/redis.conf
      - redis_broker_data:/data
    env_file: .env
    networks:
      - main
    restart: on-failure
  celery_worker:
    env_file: .env
    build: .
    networks:
      - main
<<<<<<< HEAD
    command: celery -A celerywyrm worker -l info -Q high_priority,medium_priority,low_priority,imports,broadcast
    logging: *default-logging
=======
    command: celery -A celerywyrm worker -l info -Q high_priority,medium_priority,low_priority,streams,images,suggested_users,email,connectors,lists,inbox,imports,import_triggered,broadcast,misc

>>>>>>> 9c5b5d0a
    volumes:
      - .:/app
      - static_volume:/app/static
      - media_volume:/app/images
    depends_on:
      - db
      - redis_broker
    restart: on-failure
  celery_beat:
    env_file: .env
    build: .
    networks:
      - main
    command: celery -A celerywyrm beat -l INFO --scheduler django_celery_beat.schedulers:DatabaseScheduler
    logging: *default-logging
    volumes:
      - .:/app
      - static_volume:/app/static
      - media_volume:/app/images
    depends_on:
      - celery_worker
    restart: on-failure
  flower:
    build: .
    command: celery -A celerywyrm flower --basic_auth=${FLOWER_USER}:${FLOWER_PASSWORD} --url_prefix=flower
    logging: *default-logging
    env_file: .env
    volumes:
      - .:/app
    networks:
      - main
    depends_on:
      - db
      - redis_broker
    restart: on-failure
  dev-tools:
    build: dev-tools
    env_file: .env
    volumes:
      - .:/app
volumes:
  pgdata:
  backups:
  static_volume:
  media_volume:
  redis_broker_data:
  redis_activity_data:
networks:
  main:<|MERGE_RESOLUTION|>--- conflicted
+++ resolved
@@ -88,13 +88,9 @@
     build: .
     networks:
       - main
-<<<<<<< HEAD
-    command: celery -A celerywyrm worker -l info -Q high_priority,medium_priority,low_priority,imports,broadcast
-    logging: *default-logging
-=======
     command: celery -A celerywyrm worker -l info -Q high_priority,medium_priority,low_priority,streams,images,suggested_users,email,connectors,lists,inbox,imports,import_triggered,broadcast,misc
 
->>>>>>> 9c5b5d0a
+    logging: *default-logging
     volumes:
       - .:/app
       - static_volume:/app/static
