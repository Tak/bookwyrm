--- conflicted
+++ resolved
@@ -7,15 +7,11 @@
 <form action="/follow/" method="post">
     {% csrf_token %}
     <input type="hidden" name="user" value="{{ user.username }}"></input>
-<<<<<<< HEAD
-    <button type="submit">Follow</button>
-=======
     {% if user.manually_approves_followers %}
-        <input type="submit" value="Send follow request"></input>
+        <button type="submit">Send follow request</button>
     {% else %}
-        <input type="submit" value="Follow"></input>
+        <button type="submit">Follow</button>
     {% endif %}
->>>>>>> 8f7c5035
 </form>
 {% else %}
 <form action="/unfollow/" method="post">
