""" using django model forms """
import datetime
from collections import defaultdict

from django import forms
from django.forms import ModelForm, PasswordInput, widgets, ChoiceField
from django.forms.widgets import Textarea
from django.utils import timezone
from django.utils.translation import gettext_lazy as _

from bookwyrm import models


class CustomForm(ModelForm):
    """add css classes to the forms"""

    def __init__(self, *args, **kwargs):
        css_classes = defaultdict(lambda: "")
        css_classes["text"] = "input"
        css_classes["password"] = "input"
        css_classes["email"] = "input"
        css_classes["number"] = "input"
        css_classes["checkbox"] = "checkbox"
        css_classes["textarea"] = "textarea"
        super(CustomForm, self).__init__(*args, **kwargs)
        for visible in self.visible_fields():
            if hasattr(visible.field.widget, "input_type"):
                input_type = visible.field.widget.input_type
            if isinstance(visible.field.widget, Textarea):
                input_type = "textarea"
                visible.field.widget.attrs["cols"] = None
                visible.field.widget.attrs["rows"] = None
            visible.field.widget.attrs["class"] = css_classes[input_type]


# pylint: disable=missing-class-docstring
class LoginForm(CustomForm):
    class Meta:
        model = models.User
        fields = ["localname", "password"]
        help_texts = {f: None for f in fields}
        widgets = {
            "password": PasswordInput(),
        }


class RegisterForm(CustomForm):
    class Meta:
        model = models.User
        fields = ["localname", "email", "password"]
        help_texts = {f: None for f in fields}
        widgets = {"password": PasswordInput()}


class RatingForm(CustomForm):
    class Meta:
        model = models.ReviewRating
        fields = ["user", "book", "rating", "privacy"]


class ReviewForm(CustomForm):
    class Meta:
        model = models.Review
        fields = [
            "user",
            "book",
            "name",
            "content",
            "rating",
            "content_warning",
            "sensitive",
            "privacy",
        ]


class CommentForm(CustomForm):
    class Meta:
        model = models.Comment
        fields = [
            "user",
            "book",
            "content",
            "content_warning",
            "sensitive",
            "privacy",
            "progress",
            "progress_mode",
        ]


class QuotationForm(CustomForm):
    class Meta:
        model = models.Quotation
        fields = [
            "user",
            "book",
            "quote",
            "content",
            "content_warning",
            "sensitive",
            "privacy",
        ]


class ReplyForm(CustomForm):
    class Meta:
        model = models.Status
        fields = [
            "user",
            "content",
            "content_warning",
            "sensitive",
            "reply_parent",
            "privacy",
        ]


class StatusForm(CustomForm):
    class Meta:
        model = models.Status
        fields = ["user", "content", "content_warning", "sensitive", "privacy"]


class EditUserForm(CustomForm):
    class Meta:
        model = models.User
        fields = [
<<<<<<< HEAD
            'avatar', 'name', 'email', 'summary', 'manually_approves_followers', 'default_post_privacy'
=======
            "avatar",
            "name",
            "email",
            "summary",
            "show_goal",
            "manually_approves_followers",
            "discoverable",
            "preferred_timezone",
>>>>>>> 0d16d3c5
        ]
        help_texts = {f: None for f in fields}


class LimitedEditUserForm(CustomForm):
    class Meta:
        model = models.User
        fields = [
            "avatar",
            "name",
            "summary",
            "manually_approves_followers",
            "discoverable",
        ]
        help_texts = {f: None for f in fields}


class DeleteUserForm(CustomForm):
    class Meta:
        model = models.User
        fields = ["password"]


class UserGroupForm(CustomForm):
    class Meta:
        model = models.User
        fields = ["groups"]


class CoverForm(CustomForm):
    class Meta:
        model = models.Book
        fields = ["cover"]
        help_texts = {f: None for f in fields}


class EditionForm(CustomForm):
    class Meta:
        model = models.Edition
        exclude = [
            "remote_id",
            "origin_id",
            "created_date",
            "updated_date",
            "edition_rank",
            "authors",
            "parent_work",
            "shelves",
            "subjects",  # TODO
            "subject_places",  # TODO
            "connector",
        ]


class AuthorForm(CustomForm):
    class Meta:
        model = models.Author
        exclude = [
            "remote_id",
            "origin_id",
            "created_date",
            "updated_date",
        ]


class ImportForm(forms.Form):
    csv_file = forms.FileField()


class ExpiryWidget(widgets.Select):
    def value_from_datadict(self, data, files, name):
        """human-readable exiration time buckets"""
        selected_string = super().value_from_datadict(data, files, name)

        if selected_string == "day":
            interval = datetime.timedelta(days=1)
        elif selected_string == "week":
            interval = datetime.timedelta(days=7)
        elif selected_string == "month":
            interval = datetime.timedelta(days=31)  # Close enough?
        elif selected_string == "forever":
            return None
        else:
            return selected_string  # "This will raise

        return timezone.now() + interval


class InviteRequestForm(CustomForm):
    def clean(self):
        """make sure the email isn't in use by a registered user"""
        cleaned_data = super().clean()
        email = cleaned_data.get("email")
        if email and models.User.objects.filter(email=email).exists():
            self.add_error("email", _("A user with this email already exists."))

    class Meta:
        model = models.InviteRequest
        fields = ["email"]


class CreateInviteForm(CustomForm):
    class Meta:
        model = models.SiteInvite
        exclude = ["code", "user", "times_used", "invitees"]
        widgets = {
            "expiry": ExpiryWidget(
                choices=[
                    ("day", _("One Day")),
                    ("week", _("One Week")),
                    ("month", _("One Month")),
                    ("forever", _("Does Not Expire")),
                ]
            ),
            "use_limit": widgets.Select(
                choices=[
                    (i, _("%(count)d uses" % {"count": i}))
                    for i in [1, 5, 10, 25, 50, 100]
                ]
                + [(None, _("Unlimited"))]
            ),
        }


class ShelfForm(CustomForm):
    class Meta:
        model = models.Shelf
        fields = ["user", "name", "privacy"]


class GoalForm(CustomForm):
    class Meta:
        model = models.AnnualGoal
        fields = ["user", "year", "goal", "privacy"]


class SiteForm(CustomForm):
    class Meta:
        model = models.SiteSettings
        exclude = []


class AnnouncementForm(CustomForm):
    class Meta:
        model = models.Announcement
        exclude = ["remote_id"]


class ListForm(CustomForm):
    class Meta:
        model = models.List
        fields = ["user", "name", "description", "curation", "privacy"]


class ReportForm(CustomForm):
    class Meta:
        model = models.Report
        fields = ["user", "reporter", "statuses", "note"]


class ServerForm(CustomForm):
    class Meta:
        model = models.FederatedServer
        exclude = ["remote_id"]


class SortListForm(forms.Form):
    sort_by = ChoiceField(
        choices=(
            ("order", _("List Order")),
            ("title", _("Book Title")),
            ("rating", _("Rating")),
        ),
        label=_("Sort By"),
    )
    direction = ChoiceField(
        choices=(
            ("ascending", _("Ascending")),
            ("descending", _("Descending")),
        ),
    )<|MERGE_RESOLUTION|>--- conflicted
+++ resolved
@@ -125,18 +125,15 @@
     class Meta:
         model = models.User
         fields = [
-<<<<<<< HEAD
-            'avatar', 'name', 'email', 'summary', 'manually_approves_followers', 'default_post_privacy'
-=======
             "avatar",
             "name",
             "email",
             "summary",
             "show_goal",
             "manually_approves_followers",
+            "default_post_privacy",
             "discoverable",
             "preferred_timezone",
->>>>>>> 0d16d3c5
         ]
         help_texts = {f: None for f in fields}
 
