""" activitypub model functionality """
import asyncio
from base64 import b64encode
from collections import namedtuple
from functools import reduce
import json
import operator
import logging
from typing import List
from uuid import uuid4

import aiohttp
from Crypto.PublicKey import RSA
from Crypto.Signature import pkcs1_15
from Crypto.Hash import SHA256
from django.apps import apps
from django.core.paginator import Paginator
from django.db.models import Q
from django.utils.http import http_date

from bookwyrm import activitypub
from bookwyrm.settings import USER_AGENT, PAGE_LENGTH
from bookwyrm.signatures import make_signature, make_digest
from bookwyrm.tasks import app, MEDIUM
from bookwyrm.models.fields import ImageField, ManyToManyField

logger = logging.getLogger(__name__)
# I tried to separate these classes into mutliple files but I kept getting
# circular import errors so I gave up. I'm sure it could be done though!

PropertyField = namedtuple("PropertyField", ("set_activity_from_field"))

# pylint: disable=invalid-name
def set_activity_from_property_field(activity, obj, field):
    """assign a model property value to the activity json"""
    activity[field[1]] = getattr(obj, field[0])


class ActivitypubMixin:
    """add this mixin for models that are AP serializable"""

    activity_serializer = lambda: {}
    reverse_unfurl = False

    def __init__(self, *args, **kwargs):
        """collect some info on model fields for later use"""
        self.image_fields = []
        self.many_to_many_fields = []
        self.simple_fields = []  # "simple"
        # sort model fields by type
        for field in self._meta.get_fields():
            if not hasattr(field, "field_to_activity"):
                continue

            if isinstance(field, ImageField):
                self.image_fields.append(field)
            elif isinstance(field, ManyToManyField):
                self.many_to_many_fields.append(field)
            else:
                self.simple_fields.append(field)

        # a list of allll the serializable fields
        self.activity_fields = (
            self.image_fields + self.many_to_many_fields + self.simple_fields
        )
        if hasattr(self, "property_fields"):
            self.activity_fields += [
                # pylint: disable=cell-var-from-loop
                PropertyField(lambda a, o: set_activity_from_property_field(a, o, f))
                for f in self.property_fields
            ]

        # these are separate to avoid infinite recursion issues
        self.deserialize_reverse_fields = (
            self.deserialize_reverse_fields
            if hasattr(self, "deserialize_reverse_fields")
            else []
        )
        self.serialize_reverse_fields = (
            self.serialize_reverse_fields
            if hasattr(self, "serialize_reverse_fields")
            else []
        )

        super().__init__(*args, **kwargs)

    @classmethod
    def find_existing_by_remote_id(cls, remote_id):
        """look up a remote id in the db"""
        return cls.find_existing({"id": remote_id})

    @classmethod
    def find_existing(cls, data):
        """compare data to fields that can be used for deduplation.
        This always includes remote_id, but can also be unique identifiers
        like an isbn for an edition"""
        filters = []
        # grabs all the data from the model to create django queryset filters
        for field in cls._meta.get_fields():
            if (
                not hasattr(field, "deduplication_field")
                or not field.deduplication_field
            ):
                continue

            value = data.get(field.get_activitypub_field())
            if not value:
                continue
            filters.append({field.name: value})

        if hasattr(cls, "origin_id") and "id" in data:
            # kinda janky, but this handles special case for books
            filters.append({"origin_id": data["id"]})

        if not filters:
            # if there are no deduplication fields, it will match the first
            # item no matter what. this shouldn't happen but just in case.
            return None

        objects = cls.objects
        if hasattr(objects, "select_subclasses"):
            objects = objects.select_subclasses()

        # an OR operation on all the match fields, sorry for the dense syntax
        match = objects.filter(reduce(operator.or_, (Q(**f) for f in filters)))
        # there OUGHT to be only one match
        return match.first()

    def broadcast(self, activity, sender, software=None, queue=MEDIUM):
        """send out an activity"""
        broadcast_task.apply_async(
            args=(
                sender.id,
                json.dumps(activity, cls=activitypub.ActivityEncoder),
                self.get_recipients(software=software),
            ),
            queue=queue,
        )

    def get_recipients(self, software=None) -> List[str]:
        """figure out which inbox urls to post to"""
        # first we have to figure out who should receive this activity
        privacy = self.privacy if hasattr(self, "privacy") else "public"
        # is this activity owned by a user (statuses, lists, shelves), or is it
        # general to the instance (like books)
        user = self.user if hasattr(self, "user") else None
        user_model = apps.get_model("bookwyrm.User", require_ready=True)
        if not user and isinstance(self, user_model):
            # or maybe the thing itself is a user
            user = self
        # find anyone who's tagged in a status, for example
        mentions = self.recipients if hasattr(self, "recipients") else []

        # we always send activities to explicitly mentioned users' inboxes
        recipients = [u.inbox for u in mentions or [] if not u.local]

        # unless it's a dm, all the followers should receive the activity
        if privacy != "direct":
            # we will send this out to a subset of all remote users
            queryset = (
                user_model.viewer_aware_objects(user)
                .filter(
                    local=False,
                )
                .distinct()
            )
            # filter users first by whether they're using the desired software
            # this lets us send book updates only to other bw servers
            if software:
                queryset = queryset.filter(bookwyrm_user=(software == "bookwyrm"))
            # if there's a user, we only want to send to the user's followers
            if user:
                queryset = queryset.filter(following=user)

            # ideally, we will send to shared inboxes for efficiency
            shared_inboxes = (
                queryset.filter(shared_inbox__isnull=False)
                .values_list("shared_inbox", flat=True)
                .distinct()
            )
            # but not everyone has a shared inbox
            inboxes = queryset.filter(shared_inbox__isnull=True).values_list(
                "inbox", flat=True
            )
            recipients += list(shared_inboxes) + list(inboxes)
        return list(set(recipients))

    def to_activity_dataclass(self):
        """convert from a model to an activity"""
        activity = generate_activity(self)
        return self.activity_serializer(**activity)

    def to_activity(self, **kwargs):  # pylint: disable=unused-argument
        """convert from a model to a json activity"""
        return self.to_activity_dataclass().serialize()


class ObjectMixin(ActivitypubMixin):
    """add this mixin for object models that are AP serializable"""

    def save(self, *args, created=None, software=None, priority=MEDIUM, **kwargs):
        """broadcast created/updated/deleted objects as appropriate"""
        broadcast = kwargs.get("broadcast", True)
        # this bonus kwarg would cause an error in the base save method
        if "broadcast" in kwargs:
            del kwargs["broadcast"]

        created = created or not bool(self.id)
        # first off, we want to save normally no matter what
        super().save(*args, **kwargs)
        if not broadcast or (
            hasattr(self, "status_type") and self.status_type == "Announce"
        ):
            return

        # this will work for objects owned by a user (lists, shelves)
        user = self.user if hasattr(self, "user") else None

        if created:
            # broadcast Create activities for objects owned by a local user
            if not user or not user.local:
                return

            try:
                # do we have a "pure" activitypub version of this for mastodon?
                if software != "bookwyrm" and hasattr(self, "pure_content"):
                    pure_activity = self.to_create_activity(user, pure=True)
                    self.broadcast(
                        pure_activity, user, software="other", queue=priority
                    )
                    # set bookwyrm so that that type is also sent
                    software = "bookwyrm"
                # sends to BW only if we just did a pure version for masto
                activity = self.to_create_activity(user)
                self.broadcast(activity, user, software=software, queue=priority)
            except AttributeError:
                # janky as heck, this catches the mutliple inheritence chain
                # for boosts and ignores this auxilliary broadcast
                return
            return

        # --- updating an existing object
        if not user:
            # users don't have associated users, they ARE users
            user_model = apps.get_model("bookwyrm.User", require_ready=True)
            if isinstance(self, user_model):
                user = self
            # book data tracks last editor
            user = user or getattr(self, "last_edited_by", None)
        # again, if we don't know the user or they're remote, don't bother
        if not user or not user.local:
            return

        # is this a deletion?
        if hasattr(self, "deleted") and self.deleted:
            activity = self.to_delete_activity(user)
        else:
            activity = self.to_update_activity(user)
        self.broadcast(activity, user, queue=priority)

    def to_create_activity(self, user, **kwargs):
        """returns the object wrapped in a Create activity"""
        activity_object = self.to_activity_dataclass(**kwargs)

        signature = None
        create_id = self.remote_id + "/activity"
        if hasattr(activity_object, "content") and activity_object.content:
            signer = pkcs1_15.new(RSA.import_key(user.key_pair.private_key))
            content = activity_object.content
            signed_message = signer.sign(SHA256.new(content.encode("utf8")))

            signature = activitypub.Signature(
                creator=f"{user.remote_id}#main-key",
                created=activity_object.published,
                signatureValue=b64encode(signed_message).decode("utf8"),
            )

        return activitypub.Create(
            id=create_id,
            actor=user.remote_id,
            to=activity_object.to,
            cc=activity_object.cc,
            object=activity_object,
            signature=signature,
        ).serialize()

    def to_delete_activity(self, user):
        """notice of deletion"""
        return activitypub.Delete(
            id=self.remote_id + "/activity",
            actor=user.remote_id,
            to=[f"{user.remote_id}/followers"],
            cc=["https://www.w3.org/ns/activitystreams#Public"],
            object=self,
        ).serialize()

    def to_update_activity(self, user):
        """wrapper for Updates to an activity"""
        uuid = uuid4()
        return activitypub.Update(
            id=f"{self.remote_id}#update/{uuid}",
            actor=user.remote_id,
            to=["https://www.w3.org/ns/activitystreams#Public"],
            object=self,
        ).serialize()


class OrderedCollectionPageMixin(ObjectMixin):
    """just the paginator utilities, so you don't HAVE to
    override ActivitypubMixin's to_activity (ie, for outbox)"""

    @property
    def collection_remote_id(self):
        """this can be overriden if there's a special remote id, ie outbox"""
        return self.remote_id

    def to_ordered_collection(
        self, queryset, remote_id=None, page=False, collection_only=False, **kwargs
    ):
        """an ordered collection of whatevers"""
        if not queryset.ordered:
            raise RuntimeError("queryset must be ordered")

        remote_id = remote_id or self.remote_id
        if page:
            if isinstance(page, list) and len(page) > 0:
                page = page[0]
            return to_ordered_collection_page(queryset, remote_id, page=page, **kwargs)

        if collection_only or not hasattr(self, "activity_serializer"):
            serializer = activitypub.OrderedCollection
            activity = {}
        else:
            serializer = self.activity_serializer
            # a dict from the model fields
            activity = generate_activity(self)

        if remote_id:
            activity["id"] = remote_id

        paginated = Paginator(queryset, PAGE_LENGTH)
        # add computed fields specific to orderd collections
        activity["totalItems"] = paginated.count
        activity["first"] = f"{remote_id}?page=1"
        activity["last"] = f"{remote_id}?page={paginated.num_pages}"

        return serializer(**activity)


class OrderedCollectionMixin(OrderedCollectionPageMixin):
    """extends activitypub models to work as ordered collections"""

    @property
    def collection_queryset(self):
        """usually an ordered collection model aggregates a different model"""
        raise NotImplementedError("Model must define collection_queryset")

    activity_serializer = activitypub.OrderedCollection

    def to_activity_dataclass(self, **kwargs):
        return self.to_ordered_collection(self.collection_queryset, **kwargs)

    def to_activity(self, **kwargs):
        """an ordered collection of the specified model queryset"""
        return self.to_ordered_collection(
            self.collection_queryset, **kwargs
        ).serialize()

    def delete(self, *args, broadcast=True, **kwargs):
        """Delete the object"""
        activity = self.to_delete_activity(self.user)
        super().delete(*args, **kwargs)
        if self.user.local and broadcast:
            self.broadcast(activity, self.user)


class CollectionItemMixin(ActivitypubMixin):
    """for items that are part of an (Ordered)Collection"""

    activity_serializer = activitypub.CollectionItem

    def broadcast(self, activity, sender, software="bookwyrm", queue=MEDIUM):
        """only send book collection updates to other bookwyrm instances"""
        super().broadcast(activity, sender, software=software, queue=queue)

    @property
    def privacy(self):
        """inherit the privacy of the list, or direct if pending"""
        collection_field = getattr(self, self.collection_field)
        if self.approved:
            return collection_field.privacy
        return "direct"

    @property
    def recipients(self):
        """the owner of the list is a direct recipient"""
        collection_field = getattr(self, self.collection_field)
        if collection_field.user.local:
            # don't broadcast to yourself
            return []
        return [collection_field.user]

    def save(self, *args, broadcast=True, priority=MEDIUM, **kwargs):
        """broadcast updated"""
        # first off, we want to save normally no matter what
        super().save(*args, **kwargs)

        # list items can be updateda, normally you would only broadcast on created
        if not broadcast or not self.user.local:
            return

        # adding an obj to the collection
        activity = self.to_add_activity(self.user)
        self.broadcast(activity, self.user, queue=priority)

    def delete(self, *args, broadcast=True, **kwargs):
        """broadcast a remove activity"""
        activity = self.to_remove_activity(self.user)
        super().delete(*args, **kwargs)
        if self.user.local and broadcast:
            self.broadcast(activity, self.user)

    def to_add_activity(self, user):
        """AP for shelving a book"""
        collection_field = getattr(self, self.collection_field)
        return activitypub.Add(
            id=f"{collection_field.remote_id}#add",
            actor=user.remote_id,
            object=self.to_activity_dataclass(),
            target=collection_field.remote_id,
        ).serialize()

    def to_remove_activity(self, user):
        """AP for un-shelving a book"""
        collection_field = getattr(self, self.collection_field)
        return activitypub.Remove(
            id=f"{collection_field.remote_id}#remove",
            actor=user.remote_id,
            object=self.to_activity_dataclass(),
            target=collection_field.remote_id,
        ).serialize()


class ActivityMixin(ActivitypubMixin):
    """add this mixin for models that are AP serializable"""

    def save(self, *args, broadcast=True, priority=MEDIUM, **kwargs):
        """broadcast activity"""
        super().save(*args, **kwargs)
        user = self.user if hasattr(self, "user") else self.user_subject
        if broadcast and user.local:
            self.broadcast(self.to_activity(), user, queue=priority)

    def delete(self, *args, broadcast=True, **kwargs):
        """nevermind, undo that activity"""
        user = self.user if hasattr(self, "user") else self.user_subject
        if broadcast and user.local:
            self.broadcast(self.to_undo_activity(), user)
        super().delete(*args, **kwargs)

    def to_undo_activity(self):
        """undo an action"""
        user = self.user if hasattr(self, "user") else self.user_subject
        return activitypub.Undo(
            id=f"{self.remote_id}#undo",
            actor=user.remote_id,
            object=self,
        ).serialize()


def generate_activity(obj):
    """go through the fields on an object"""
    activity = {}
    for field in obj.activity_fields:
        field.set_activity_from_field(activity, obj)

    if hasattr(obj, "serialize_reverse_fields"):
        # for example, editions of a work
        for (
            model_field_name,
            activity_field_name,
            sort_field,
        ) in obj.serialize_reverse_fields:
            related_field = getattr(obj, model_field_name)
            activity[activity_field_name] = unfurl_related_field(
                related_field, sort_field=sort_field
            )

    if not activity.get("id"):
        activity["id"] = obj.get_remote_id()
    return activity


def unfurl_related_field(related_field, sort_field=None):
    """load reverse lookups (like public key owner or Status attachment"""
    if sort_field and hasattr(related_field, "all"):
        return [
            unfurl_related_field(i) for i in related_field.order_by(sort_field).all()
        ]
    if related_field.reverse_unfurl:
        # if it's a one-to-one (key pair)
        if hasattr(related_field, "field_to_activity"):
            return related_field.field_to_activity()
        # if it's one-to-many (attachments)
        return related_field.to_activity()
    return related_field.remote_id


@app.task(queue=MEDIUM)
def broadcast_task(sender_id: int, activity: str, recipients: List[str]):
    """the celery task for broadcast"""
    user_model = apps.get_model("bookwyrm.User", require_ready=True)
    sender = user_model.objects.select_related("key_pair").get(id=sender_id)
    asyncio.run(async_broadcast(recipients, sender, activity))


async def async_broadcast(recipients: List[str], sender, data: str):
    """Send all the broadcasts simultaneously"""
    timeout = aiohttp.ClientTimeout(total=10)
    async with aiohttp.ClientSession(timeout=timeout) as session:
        tasks = []
        for recipient in recipients:
            tasks.append(
                asyncio.ensure_future(sign_and_send(session, sender, data, recipient))
            )

        results = await asyncio.gather(*tasks)
        return results


async def sign_and_send(
    session: aiohttp.ClientSession, sender, data: str, destination: str
):
    """Sign the messages and send them in an asynchronous bundle"""
    now = http_date()

    if not sender.key_pair.private_key:
        # this shouldn't happen. it would be bad if it happened.
        raise ValueError("No private key found for sender")

    digest = make_digest(data)

<<<<<<< HEAD
    response = requests.post(
        destination,
        data=data,
        headers={
            "Date": now,
            "Digest": digest,
            "Signature": make_signature("post", sender, destination, now, digest),
            "Content-Type": "application/activity+json; charset=utf-8",
            "User-Agent": USER_AGENT,
        },
    )
    if not response.ok:
        response.raise_for_status()
    return response
=======
    headers = {
        "Date": now,
        "Digest": digest,
        "Signature": make_signature(sender, destination, now, digest),
        "Content-Type": "application/activity+json; charset=utf-8",
        "User-Agent": USER_AGENT,
    }

    try:
        async with session.post(destination, data=data, headers=headers) as response:
            if not response.ok:
                logger.exception(
                    "Failed to send broadcast to %s: %s", destination, response.reason
                )
            return response
    except asyncio.TimeoutError:
        logger.info("Connection timed out for url: %s", destination)
    except aiohttp.ClientError as err:
        logger.exception(err)
>>>>>>> 10322cdf


# pylint: disable=unused-argument
def to_ordered_collection_page(
    queryset, remote_id, id_only=False, page=1, pure=False, **kwargs
):
    """serialize and pagiante a queryset"""
    paginated = Paginator(queryset, PAGE_LENGTH)

    activity_page = paginated.get_page(page)
    if id_only:
        items = [s.remote_id for s in activity_page.object_list]
    else:
        items = [s.to_activity(pure=pure) for s in activity_page.object_list]

    prev_page = next_page = None
    if activity_page.has_next():
        next_page = f"{remote_id}?page={activity_page.next_page_number()}"
    if activity_page.has_previous():
        prev_page = f"{remote_id}?page=%d{activity_page.previous_page_number()}"
    return activitypub.OrderedCollectionPage(
        id=f"{remote_id}?page={page}",
        partOf=remote_id,
        orderedItems=items,
        next=next_page,
        prev=prev_page,
    )<|MERGE_RESOLUTION|>--- conflicted
+++ resolved
@@ -540,26 +540,10 @@
 
     digest = make_digest(data)
 
-<<<<<<< HEAD
-    response = requests.post(
-        destination,
-        data=data,
-        headers={
-            "Date": now,
-            "Digest": digest,
-            "Signature": make_signature("post", sender, destination, now, digest),
-            "Content-Type": "application/activity+json; charset=utf-8",
-            "User-Agent": USER_AGENT,
-        },
-    )
-    if not response.ok:
-        response.raise_for_status()
-    return response
-=======
     headers = {
         "Date": now,
         "Digest": digest,
-        "Signature": make_signature(sender, destination, now, digest),
+        "Signature": make_signature("post", sender, destination, now, digest),
         "Content-Type": "application/activity+json; charset=utf-8",
         "User-Agent": USER_AGENT,
     }
@@ -575,7 +559,6 @@
         logger.info("Connection timed out for url: %s", destination)
     except aiohttp.ClientError as err:
         logger.exception(err)
->>>>>>> 10322cdf
 
 
 # pylint: disable=unused-argument
