--- conflicted
+++ resolved
@@ -87,15 +87,11 @@
         else:
             # don't fall back on title/author search if isbn is present.
             # you're too likely to mismatch
-<<<<<<< HEAD
             book, confidence = self.get_book_from_title_author()
             if confidence > 0.999:
                 self.book = book
             else:
                 self.book_guess = book
-=======
-            self.book = self.get_book_from_title_author()
->>>>>>> e515912d
 
     def get_book_from_isbn(self):
         """search by isbn"""
