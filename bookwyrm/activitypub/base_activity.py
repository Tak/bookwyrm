--- conflicted
+++ resolved
@@ -1,24 +1,21 @@
 """ basics for an activitypub serializer """
 from dataclasses import dataclass, fields, MISSING
 from json import JSONEncoder
+import requests
 import logging
 
 from django.apps import apps
 from django.db import IntegrityError, transaction
-
+from django.utils.http import http_date
+
+from bookwyrm import models
 from bookwyrm.connectors import ConnectorException, get_data
+from bookwyrm.signatures import make_signature
+from bookwyrm.settings import DOMAIN 
 from bookwyrm.tasks import app
 
-<<<<<<< HEAD
-import requests
-from django.utils.http import http_date
-from bookwyrm import models
-from bookwyrm.signatures import make_signature
-from bookwyrm.settings import DOMAIN
-=======
 logger = logging.getLogger(__name__)
 
->>>>>>> 5faaa6b7
 
 class ActivitySerializerError(ValueError):
     """routine problems serializing activitypub json"""
