""" bookwyrm settings and configuration """
import os
from environs import Env

import requests
from django.utils.translation import gettext_lazy as _

INTERNAL_IPS = [
    # ...
    "172.19.0.8",
    # ...
]

env = Env()
DOMAIN = env("DOMAIN")
VERSION = "0.0.1"

PAGE_LENGTH = env("PAGE_LENGTH", 15)
DEFAULT_LANGUAGE = env("DEFAULT_LANGUAGE", "English")

# celery
CELERY_BROKER = "redis://:{}@redis_broker:{}/0".format(
    requests.utils.quote(env("REDIS_BROKER_PASSWORD", "")), env("REDIS_BROKER_PORT")
)
CELERY_RESULT_BACKEND = "redis://:{}@redis_broker:{}/0".format(
    requests.utils.quote(env("REDIS_BROKER_PASSWORD", "")), env("REDIS_BROKER_PORT")
)
CELERY_ACCEPT_CONTENT = ["application/json"]
CELERY_TASK_SERIALIZER = "json"
CELERY_RESULT_SERIALIZER = "json"

# email
EMAIL_BACKEND = env("EMAIL_BACKEND", "django.core.mail.backends.smtp.EmailBackend")
EMAIL_HOST = env("EMAIL_HOST")
EMAIL_PORT = env("EMAIL_PORT", 587)
EMAIL_HOST_USER = env("EMAIL_HOST_USER")
EMAIL_HOST_PASSWORD = env("EMAIL_HOST_PASSWORD")
EMAIL_USE_TLS = env.bool("EMAIL_USE_TLS", True)
EMAIL_USE_SSL = env.bool("EMAIL_USE_SSL", False)
DEFAULT_FROM_EMAIL = "admin@{:s}".format(env("DOMAIN"))

# Build paths inside the project like this: os.path.join(BASE_DIR, ...)
BASE_DIR = os.path.dirname(os.path.dirname(os.path.abspath(__file__)))
LOCALE_PATHS = [
    os.path.join(BASE_DIR, "locale"),
]

DEFAULT_AUTO_FIELD = "django.db.models.AutoField"

# Preview image
ENABLE_PREVIEW_IMAGES = env.bool("ENABLE_PREVIEW_IMAGES", False)
PREVIEW_BG_COLOR = env.str("PREVIEW_BG_COLOR", "use_dominant_color_light")
PREVIEW_TEXT_COLOR = env.str("PREVIEW_TEXT_COLOR", "#363636")
PREVIEW_IMG_WIDTH = env.int("PREVIEW_IMG_WIDTH", 1200)
PREVIEW_IMG_HEIGHT = env.int("PREVIEW_IMG_HEIGHT", 630)
PREVIEW_DEFAULT_COVER_COLOR = env.str("PREVIEW_DEFAULT_COVER_COLOR", "#002549")

# Quick-start development settings - unsuitable for production
# See https://docs.djangoproject.com/en/3.2/howto/deployment/checklist/

# SECURITY WARNING: keep the secret key used in production secret!
SECRET_KEY = env("SECRET_KEY")

# SECURITY WARNING: don't run with debug turned on in production!
DEBUG = env.bool("DEBUG", True)
USE_HTTPS = env.bool("USE_HTTPS", False)

ALLOWED_HOSTS = env.list("ALLOWED_HOSTS", ["*"])

# Application definition

INSTALLED_APPS = [
    "django.contrib.admin",
    "django.contrib.auth",
    "django.contrib.contenttypes",
    "django.contrib.sessions",
    "django.contrib.messages",
    "django.contrib.staticfiles",
    "django.contrib.humanize",
    "django_rename_app",
    "bookwyrm",
    "celery",
<<<<<<< HEAD
    "debug_toolbar",
=======
    "imagekit",
>>>>>>> e76163ff
    "storages",
]

MIDDLEWARE = [
    "django.middleware.security.SecurityMiddleware",
    "django.contrib.sessions.middleware.SessionMiddleware",
    "django.middleware.locale.LocaleMiddleware",
    "django.middleware.common.CommonMiddleware",
    "django.middleware.csrf.CsrfViewMiddleware",
    "django.contrib.auth.middleware.AuthenticationMiddleware",
    "bookwyrm.timezone_middleware.TimezoneMiddleware",
    "django.contrib.messages.middleware.MessageMiddleware",
    "django.middleware.clickjacking.XFrameOptionsMiddleware",
    "debug_toolbar.middleware.DebugToolbarMiddleware",
]

ROOT_URLCONF = "bookwyrm.urls"

TEMPLATES = [
    {
        "BACKEND": "django.template.backends.django.DjangoTemplates",
        "DIRS": ["templates"],
        "APP_DIRS": True,
        "OPTIONS": {
            "context_processors": [
                "django.template.context_processors.debug",
                "django.template.context_processors.request",
                "django.contrib.auth.context_processors.auth",
                "django.contrib.messages.context_processors.messages",
                "bookwyrm.context_processors.site_settings",
            ],
        },
    },
]


WSGI_APPLICATION = "bookwyrm.wsgi.application"

# redis/activity streams settings
REDIS_ACTIVITY_HOST = env("REDIS_ACTIVITY_HOST", "localhost")
REDIS_ACTIVITY_PORT = env("REDIS_ACTIVITY_PORT", 6379)
REDIS_ACTIVITY_PASSWORD = env("REDIS_ACTIVITY_PASSWORD", None)

MAX_STREAM_LENGTH = int(env("MAX_STREAM_LENGTH", 200))

STREAMS = [
    {"key": "home", "name": _("Home Timeline"), "shortname": _("Home")},
    {"key": "books", "name": _("Books Timeline"), "shortname": _("Books")},
]

# Database
# https://docs.djangoproject.com/en/3.2/ref/settings/#databases

DATABASES = {
    "default": {
        "ENGINE": "django.db.backends.postgresql_psycopg2",
        "NAME": env("POSTGRES_DB", "fedireads"),
        "USER": env("POSTGRES_USER", "fedireads"),
        "PASSWORD": env("POSTGRES_PASSWORD", "fedireads"),
        "HOST": env("POSTGRES_HOST", ""),
        "PORT": env("POSTGRES_PORT", 5432),
    },
}


LOGIN_URL = "/login/"
AUTH_USER_MODEL = "bookwyrm.User"

# Password validation
# https://docs.djangoproject.com/en/3.2/ref/settings/#auth-password-validators

# pylint: disable=line-too-long
AUTH_PASSWORD_VALIDATORS = [
    {
        "NAME": "django.contrib.auth.password_validation.UserAttributeSimilarityValidator",
    },
    {
        "NAME": "django.contrib.auth.password_validation.MinimumLengthValidator",
    },
    {
        "NAME": "django.contrib.auth.password_validation.CommonPasswordValidator",
    },
    {
        "NAME": "django.contrib.auth.password_validation.NumericPasswordValidator",
    },
]


# Internationalization
# https://docs.djangoproject.com/en/3.2/topics/i18n/

LANGUAGE_CODE = "en-us"
LANGUAGES = [
    ("en-us", _("English")),
    ("de-de", _("German")),
    ("es", _("Spanish")),
    ("fr-fr", _("French")),
    ("zh-hans", _("Simplified Chinese")),
    ("zh-hant", _("Traditional Chinese")),
]


TIME_ZONE = "UTC"

USE_I18N = True

USE_L10N = True

USE_TZ = True


USER_AGENT = "%s (BookWyrm/%s; +https://%s/)" % (
    requests.utils.default_user_agent(),
    VERSION,
    DOMAIN,
)

# Imagekit generated thumbnails
ENABLE_THUMBNAIL_GENERATION = env.bool("ENABLE_THUMBNAIL_GENERATION", False)
IMAGEKIT_CACHEFILE_DIR = "thumbnails"

def show_toolbar(request):
    return True


DEBUG_TOOLBAR_CONFIG = {
    "SHOW_TOOLBAR_CALLBACK": show_toolbar,
}

# Static files (CSS, JavaScript, Images)
# https://docs.djangoproject.com/en/3.2/howto/static-files/

PROJECT_DIR = os.path.dirname(os.path.abspath(__file__))

# Storage

PROTOCOL = "http"
if USE_HTTPS:
    PROTOCOL = "https"

USE_S3 = env.bool("USE_S3", False)

if USE_S3:
    # AWS settings
    AWS_ACCESS_KEY_ID = env("AWS_ACCESS_KEY_ID")
    AWS_SECRET_ACCESS_KEY = env("AWS_SECRET_ACCESS_KEY")
    AWS_STORAGE_BUCKET_NAME = env("AWS_STORAGE_BUCKET_NAME")
    AWS_S3_CUSTOM_DOMAIN = env("AWS_S3_CUSTOM_DOMAIN")
    AWS_S3_REGION_NAME = env("AWS_S3_REGION_NAME", "")
    AWS_S3_ENDPOINT_URL = env("AWS_S3_ENDPOINT_URL")
    AWS_DEFAULT_ACL = "public-read"
    AWS_S3_OBJECT_PARAMETERS = {"CacheControl": "max-age=86400"}
    # S3 Static settings
    STATIC_LOCATION = "static"
    STATIC_URL = "https://%s/%s/" % (AWS_S3_CUSTOM_DOMAIN, STATIC_LOCATION)
    STATICFILES_STORAGE = "bookwyrm.storage_backends.StaticStorage"
    # S3 Media settings
    MEDIA_LOCATION = "images"
    MEDIA_URL = "https://%s/%s/" % (AWS_S3_CUSTOM_DOMAIN, MEDIA_LOCATION)
    MEDIA_FULL_URL = MEDIA_URL
    DEFAULT_FILE_STORAGE = "bookwyrm.storage_backends.ImagesStorage"
    # I don't know if it's used, but the site crashes without it
    STATIC_ROOT = os.path.join(BASE_DIR, env("STATIC_ROOT", "static"))
    MEDIA_ROOT = os.path.join(BASE_DIR, env("MEDIA_ROOT", "images"))
else:
    STATIC_URL = "/static/"
    STATIC_ROOT = os.path.join(BASE_DIR, env("STATIC_ROOT", "static"))
    MEDIA_URL = "/images/"
    MEDIA_FULL_URL = "%s://%s%s" % (PROTOCOL, DOMAIN, MEDIA_URL)
    MEDIA_ROOT = os.path.join(BASE_DIR, env("MEDIA_ROOT", "images"))<|MERGE_RESOLUTION|>--- conflicted
+++ resolved
@@ -80,11 +80,8 @@
     "django_rename_app",
     "bookwyrm",
     "celery",
-<<<<<<< HEAD
     "debug_toolbar",
-=======
     "imagekit",
->>>>>>> e76163ff
     "storages",
 ]
 
