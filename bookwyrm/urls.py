--- conflicted
+++ resolved
@@ -10,22 +10,16 @@
 user_path = r"^user/(?P<username>%s)" % regex.username
 local_user_path = r"^user/(?P<username>%s)" % regex.localname
 
-<<<<<<< HEAD
 status_types = [
-    'status',
-    'review',
-    'reviewrating',
-    'comment',
-    'quotation',
-    'boost',
-    'generatednote'
+    "status",
+    "review",
+    "reviewrating",
+    "comment",
+    "quotation",
+    "boost",
+    "generatednote",
 ]
-status_path = r'%s/(%s)/(?P<status_id>\d+)' % \
-        (user_path, '|'.join(status_types))
-=======
-status_types = ["status", "review", "comment", "quotation", "boost", "generatednote"]
 status_path = r"%s/(%s)/(?P<status_id>\d+)" % (user_path, "|".join(status_types))
->>>>>>> a8b29b21
 
 book_path = r"^book/(?P<book_id>\d+)"
 
