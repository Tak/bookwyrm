--- conflicted
+++ resolved
@@ -56,15 +56,9 @@
             pipeline.zrem(store, -1, obj.id)
         pipeline.execute()
 
-<<<<<<< HEAD
     def get_store(self, store, **kwargs):  # pylint: disable=no-self-use
-        """ load the values in a store """
+        """load the values in a store"""
         return r.zrevrange(store, 0, -1, **kwargs)
-=======
-    def get_store(self, store):  # pylint: disable=no-self-use
-        """load the values in a store"""
-        return r.zrevrange(store, 0, -1)
->>>>>>> 7449f34a
 
     def populate_store(self, store):
         """go from zero to a store"""
