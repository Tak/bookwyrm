{% load bookwyrm_tags %}
{% load i18n %}
{% load utilities %}
{% load status_display %}

<<<<<<< HEAD
{% if book %}
    {% with book=book %}
        <div class="columns is-gapless">
            <div class="column is-5-tablet is-cover">
                <a
                    class="align to-b to-l"
                    href="{{ book.local_path }}"
                >{% include 'snippets/book_cover.html' with cover_class='is-w-l-mobile is-w-auto-tablet' size='xlarge' %}</a>
=======
{% if status.book or status.mention_books.exists %}
    {% load_book status as book %}
    <div class="columns is-gapless">
        <div class="column is-6-tablet is-cover">
            <a
                class="align to-b to-l"
                href="{{ book.local_path }}"
            >{% include 'snippets/book_cover.html' with cover_class='is-w-l-mobile is-w-auto-tablet' %}</a>
>>>>>>> 19ddcedf

            {% include 'snippets/stars.html' with rating=book|rating:request.user %}
            <h3 class="title is-6">
                <a href="{{ book.local_path }}">{{ book|book_title }}</a>
            </h3>

            {% if book.authors %}
            <p class="subtitle is-6 mb-2">
                {% trans "by" %}
                {% include 'snippets/authors.html' with limit=3 %}
            </p>
            {% endif %}

            {% include 'snippets/shelve_button/shelve_button.html' %}
        </div>

        <div class="column mt-3-mobile ml-3-tablet">
            <div class="media block mb-2">
                <figure class="media-left" aria-hidden="true">
                    <a class="image is-48x48" href="{{ status.user.local_path }}">
                        {% include 'snippets/avatar.html' with user=status.user ariaHide="true" medium="true" %}
                    </a>
                </figure>
                <div class="media-content">
                    <h3 class="title is-6">
                        <a href="{{ status.user.local_path }}">
                            <span>{{ status.user.display_name }}</span>
                        </a>

                        {% if status.status_type == 'GeneratedNote' %}
                            {{ status.content|safe }}
                        {% elif status.status_type == 'Rating' %}
                            {% trans "rated" %}
                        {% elif status.status_type == 'Review' %}
                            {% trans "reviewed" %}
                        {% elif status.status_type == 'Comment' %}
                            {% trans "commented on" %}
                        {% elif status.status_type == 'Quotation' %}
                            {% trans "quoted" %}
                        {% endif %}

                        <a href="{{ book.local_path }}">{{ book.title }}</a>
                    </h3>
                </div>
            </div>

            <div class="block">
                {% include 'snippets/follow_button.html' with user=status.user show_username=True minimal=True %}
            </div>

            <div class="notification has-background-white p-2 mb-2 clip-text">
                {% include "snippets/status/content_status.html" with hide_book=True trim_length=70 hide_more=True %}
            </div>
            <a href="{{ status.remote_id }}">
                <span>{% trans "View status" %}</span>
                <span class="icon icon-arrow-right" aria-hidden="true"></span>
            </a>
        </div>
    </div>
{% endif %}<|MERGE_RESOLUTION|>--- conflicted
+++ resolved
@@ -3,16 +3,6 @@
 {% load utilities %}
 {% load status_display %}
 
-<<<<<<< HEAD
-{% if book %}
-    {% with book=book %}
-        <div class="columns is-gapless">
-            <div class="column is-5-tablet is-cover">
-                <a
-                    class="align to-b to-l"
-                    href="{{ book.local_path }}"
-                >{% include 'snippets/book_cover.html' with cover_class='is-w-l-mobile is-w-auto-tablet' size='xlarge' %}</a>
-=======
 {% if status.book or status.mention_books.exists %}
     {% load_book status as book %}
     <div class="columns is-gapless">
@@ -20,8 +10,7 @@
             <a
                 class="align to-b to-l"
                 href="{{ book.local_path }}"
-            >{% include 'snippets/book_cover.html' with cover_class='is-w-l-mobile is-w-auto-tablet' %}</a>
->>>>>>> 19ddcedf
+            >{% include 'snippets/book_cover.html' with cover_class='is-w-l-mobile is-w-auto-tablet' size='xlarge' %}</a>
 
             {% include 'snippets/stars.html' with rating=book|rating:request.user %}
             <h3 class="title is-6">
