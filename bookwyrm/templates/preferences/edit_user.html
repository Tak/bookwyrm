{% extends 'preferences/layout.html' %}
{% load i18n %}

{% block title %}{% trans "Edit Profile" %}{% endblock %}

{% block header %}
{% trans "Edit Profile" %}
{% endblock %}

{% block panel %}
{% if form.non_field_errors %}
<p class="notification is-danger">{{ form.non_field_errors }}</p>
{% endif %}
<form name="edit-profile" action="{% url 'prefs-profile' %}" method="post" enctype="multipart/form-data">
    {% csrf_token %}
    <div class="block">
        <label class="label" for="id_avatar">{% trans "Avatar:" %}</label>
        {{ form.avatar }}
        {% for error in form.avatar.errors %}
        <p class="help is-danger">{{ error | escape }}</p>
        {% endfor %}
    </div>
    <div class="block">
        <label class="label" for="id_name">{% trans "Display name:" %}</label>
        {{ form.name }}
        {% for error in form.name.errors %}
        <p class="help is-danger">{{ error | escape }}</p>
        {% endfor %}
    </div>
    <div class="block">
        <label class="label" for="id_summary">{% trans "Summary:" %}</label>
        {{ form.summary }}
        {% for error in form.summary.errors %}
        <p class="help is-danger">{{ error | escape }}</p>
        {% endfor %}
    </div>
    <div class="block">
        <label class="label" for="id_email">{% trans "Email address:" %}</label>
        {{ form.email }}
        {% for error in form.email.errors %}
        <p class="help is-danger">{{ error | escape }}</p>
        {% endfor %}
    </div>
    <div class="block">
        <label class="checkbox label" for="id_show_goal">
            {% trans "Show set reading goal prompt in feed:" %}
            {{ form.show_goal }}
        </label>
    </div>
    <div class="block">
        <label class="checkbox label" for="id_manually_approves_followers">
            {% trans "Manually approve followers:" %}
            {{ form.manually_approves_followers }}
        </label>
    </div>
    <div class="block">
<<<<<<< HEAD
        <label class="label" for="id_default_post_privacy">
            Default post privacy:
            {{form.default_post_privacy}}
        </label>
    </div>
    <button class="button is-primary" type="submit">Save</button>
=======
        <label class="checkbox label" for="id_discoverable">
            {% trans "Show this account in suggested users:" %}
            {{ form.discoverable }}
        </label>
        {% url 'directory' as path %}
        <p class="help">{% blocktrans %}Your account will show up in the <a href="{{ path }}">directory</a>, and may be recommended to other BookWyrm users.{% endblocktrans %}</p>
    </div>
    <div class="block">
        <label class="label" for="id_preferred_timezone">{% trans "Preferred Timezone: " %}</label>
        <div class="select">
            {{ form.preferred_timezone }}
        </div>
    </div>
    <div class="block"><button class="button is-primary" type="submit">{% trans "Save" %}</button></div>
>>>>>>> 0d16d3c5
</form>
{% endblock %}<|MERGE_RESOLUTION|>--- conflicted
+++ resolved
@@ -54,14 +54,12 @@
         </label>
     </div>
     <div class="block">
-<<<<<<< HEAD
         <label class="label" for="id_default_post_privacy">
-            Default post privacy:
-            {{form.default_post_privacy}}
+            {% trans "Default post privacy:" %}
+            {{ form.default_post_privacy }}
         </label>
     </div>
-    <button class="button is-primary" type="submit">Save</button>
-=======
+    <div class="block">
         <label class="checkbox label" for="id_discoverable">
             {% trans "Show this account in suggested users:" %}
             {{ form.discoverable }}
@@ -76,6 +74,5 @@
         </div>
     </div>
     <div class="block"><button class="button is-primary" type="submit">{% trans "Save" %}</button></div>
->>>>>>> 0d16d3c5
 </form>
 {% endblock %}