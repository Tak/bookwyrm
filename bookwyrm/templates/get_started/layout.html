{% extends 'layout.html' %}
{% load i18n %}
{% load static %}

{% block title %}{% trans "Welcome" %}{% endblock %}

{% block content %}
{% with site_name=site.name %}
<div class="modal is-active" role="dialog" aria-modal="true" aria-labelledby="get_started_header">
    <div class="modal-background"></div>
    <div class="modal-card is-fullwidth">
        <header class="modal-card-head">
<<<<<<< HEAD
            <img class="image logo mr-2" src="{% if site.logo_small %}/images/{{ site.logo_small }}{% else %}/static/images/logo-small.png{% endif %}" aria-hidden="true">
            <h1 class="modal-card-title" id="get_started_header">
=======
            <img class="image logo mr-2" src="{% if site.logo_small %}{% get_media_prefix %}{{ site.logo_small }}{% else %}{% static "images/logo-small.png" %}{% endif %}" aria-hidden="true">
            <h1 class="modal-card-title" id="get-started-header">
>>>>>>> 710f834e
                {% blocktrans %}Welcome to {{ site_name }}!{% endblocktrans %}
                <span class="subtitle is-block">
                    {% trans "These are some first steps to get you started." %}
                </span>
            </h1>
            <a href="/" class="delete" aria-label="{% trans 'Close' %}"></a>
        </header>
        <section class="modal-card-body">
            {% block panel %}{% endblock %}
        </section>

        <footer class="modal-card-foot is-flex is-justify-content-space-between">
            <nav class="breadcrumb mb-0" aria-label="breadcrumbs">
                <ul>
                    {% url 'get-started-profile' as url %}
                    <li {% if request.path in url %}class="is-active"{% endif %}>
                        <a {% if request.path in url %}aria-current="page"{% endif %} href="{{ url }}">{% trans "Create your profile" %}</a>
                    </li>
                    {% url 'get-started-books' as url %}
                    <li {% if request.path in url %}class="is-active"{% endif %}>
                        <a {% if request.path in url %}aria-current="page"{% endif %} href="{{ url }}">{% trans "Add books" %}</a>
                    </li>
                    {% url 'get-started-users' as url %}
                    <li {% if request.path in url %}class="is-active"{% endif %}>
                        <a {% if request.path in url %}aria-current="page"{% endif %} href="{{ url }}">{% trans "Find friends" %}</a>
                    </li>
                </ul>
            </nav>
            {% if next %}
            <a href="{% url next %}" class="button">
                <span>{% trans "Skip this step" %}</span>
                <span class="icon icon-arrow-right" aria-hidden="true"></span>
            </a>
            {% else %}
            <a href="/" class="button is-primary">{% trans "Finish" %}</a>
            {% endif %}
        </footer>
    </div>
    <a href="/" class="modal-close is-large" aria-label="{% trans 'Close' %}"></a>
</div>
{% endwith %}
{% endblock %}

<|MERGE_RESOLUTION|>--- conflicted
+++ resolved
@@ -10,13 +10,8 @@
     <div class="modal-background"></div>
     <div class="modal-card is-fullwidth">
         <header class="modal-card-head">
-<<<<<<< HEAD
-            <img class="image logo mr-2" src="{% if site.logo_small %}/images/{{ site.logo_small }}{% else %}/static/images/logo-small.png{% endif %}" aria-hidden="true">
+            <img class="image logo mr-2" src="{% if site.logo_small %}{% get_media_prefix %}{{ site.logo_small }}{% else %}{% static "images/logo-small.png" %}{% endif %}" aria-hidden="true">
             <h1 class="modal-card-title" id="get_started_header">
-=======
-            <img class="image logo mr-2" src="{% if site.logo_small %}{% get_media_prefix %}{{ site.logo_small }}{% else %}{% static "images/logo-small.png" %}{% endif %}" aria-hidden="true">
-            <h1 class="modal-card-title" id="get-started-header">
->>>>>>> 710f834e
                 {% blocktrans %}Welcome to {{ site_name }}!{% endblocktrans %}
                 <span class="subtitle is-block">
                     {% trans "These are some first steps to get you started." %}
