--- conflicted
+++ resolved
@@ -86,15 +86,9 @@
         now = date or http_date()
         data = json.dumps(get_follow_activity(sender, self.rat))
         digest = digest or make_digest(data)
-<<<<<<< HEAD
         signature = make_signature(
             "post", signer or sender, self.rat.inbox, now, digest
         )
-        with patch("bookwyrm.views.inbox.activity_task.delay"):
-=======
-        signature = make_signature(signer or sender, self.rat.inbox, now, digest)
-        with patch("bookwyrm.views.inbox.activity_task.apply_async"):
->>>>>>> 8a65296c
             with patch("bookwyrm.models.user.set_remote_server.delay"):
                 return self.send(signature, now, send_data or data, digest)
 
