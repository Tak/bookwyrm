""" testing models """
from unittest.mock import patch
from io import BytesIO
import pathlib

from django.http import Http404
from django.core.files.base import ContentFile
from django.db import IntegrityError
from django.contrib.auth.models import AnonymousUser
from django.test import TestCase
from django.utils import timezone
from PIL import Image
import responses

from bookwyrm import activitypub, models, settings


# pylint: disable=too-many-public-methods
# pylint: disable=line-too-long
@patch("bookwyrm.models.Status.broadcast")
@patch("bookwyrm.activitystreams.add_status_task.delay")
@patch("bookwyrm.activitystreams.remove_status_task.delay")
class Status(TestCase):
    """lotta types of statuses"""

    def setUp(self):
        """useful things for creating a status"""
        with patch("bookwyrm.suggested_users.rerank_suggestions_task.delay"), patch(
            "bookwyrm.activitystreams.populate_stream_task.delay"
        ):
            self.local_user = models.User.objects.create_user(
                "mouse", "mouse@mouse.mouse", "mouseword", local=True, localname="mouse"
            )
        with patch("bookwyrm.models.user.set_remote_server.delay"):
            self.remote_user = models.User.objects.create_user(
                "rat",
                "rat@rat.com",
                "ratword",
                local=False,
                remote_id="https://example.com/users/rat",
                inbox="https://example.com/users/rat/inbox",
                outbox="https://example.com/users/rat/outbox",
            )
        self.book = models.Edition.objects.create(title="Test Edition")

        image_file = pathlib.Path(__file__).parent.joinpath(
            "../../static/images/default_avi.jpg"
        )
        image = Image.open(image_file)
        output = BytesIO()
        with patch("bookwyrm.models.Status.broadcast"):
            image.save(output, format=image.format)
            self.book.cover.save("test.jpg", ContentFile(output.getvalue()))

        self.anonymous_user = AnonymousUser
        self.anonymous_user.is_authenticated = False

    def test_status_generated_fields(self, *_):
        """setting remote id"""
        status = models.Status.objects.create(content="bleh", user=self.local_user)
        expected_id = f"https://{settings.DOMAIN}/user/mouse/status/{status.id}"
        self.assertEqual(status.remote_id, expected_id)
        self.assertEqual(status.privacy, "public")

    def test_replies(self, *_):
        """get a list of replies"""
        parent = models.Status(content="hi", user=self.local_user)
        parent.save(broadcast=False)
        child = models.Status(
            content="hello", reply_parent=parent, user=self.local_user
        )
        child.save(broadcast=False)
        sibling = models.Review(
            content="hey", reply_parent=parent, user=self.local_user, book=self.book
        )
        sibling.save(broadcast=False)
        grandchild = models.Status(
            content="hi hello", reply_parent=child, user=self.local_user
        )
        grandchild.save(broadcast=False)

        replies = models.Status.replies(parent)
        self.assertEqual(replies.count(), 2)
        self.assertEqual(replies.first(), child)
        # should select subclasses
        self.assertIsInstance(replies.last(), models.Review)

        self.assertEqual(parent.thread_id, parent.id)
        self.assertEqual(child.thread_id, parent.id)
        self.assertEqual(sibling.thread_id, parent.id)
        self.assertEqual(grandchild.thread_id, parent.id)

    def test_status_type(self, *_):
        """class name"""
        self.assertEqual(models.Status().status_type, "Note")
        self.assertEqual(models.Review().status_type, "Review")
        self.assertEqual(models.Quotation().status_type, "Quotation")
        self.assertEqual(models.Comment().status_type, "Comment")
        self.assertEqual(models.Boost().status_type, "Announce")

    def test_boostable(self, *_):
        """can a status be boosted, based on privacy"""
        self.assertTrue(models.Status(privacy="public").boostable)
        self.assertTrue(models.Status(privacy="unlisted").boostable)
        self.assertFalse(models.Status(privacy="followers").boostable)
        self.assertFalse(models.Status(privacy="direct").boostable)

    def test_to_replies(self, *_):
        """activitypub replies collection"""
        parent = models.Status.objects.create(content="hi", user=self.local_user)
        child = models.Status.objects.create(
            content="hello", reply_parent=parent, user=self.local_user
        )
        models.Review.objects.create(
            content="hey", reply_parent=parent, user=self.local_user, book=self.book
        )
        models.Status.objects.create(
            content="hi hello", reply_parent=child, user=self.local_user
        )

        replies = parent.to_replies()
        self.assertEqual(replies["id"], f"{parent.remote_id}/replies")
        self.assertEqual(replies["totalItems"], 2)

    def test_status_to_activity(self, *_):
        """subclass of the base model version with a "pure" serializer"""
        status = models.Status.objects.create(
            content="test content", user=self.local_user
        )
        activity = status.to_activity()
        self.assertEqual(activity["id"], status.remote_id)
        self.assertEqual(activity["type"], "Note")
        self.assertEqual(activity["content"], "test content")
        self.assertEqual(activity["sensitive"], False)

    def test_status_to_activity_tombstone(self, *_):
        """subclass of the base model version with a "pure" serializer"""
        status = models.Status.objects.create(
            content="test content",
            user=self.local_user,
            deleted=True,
            deleted_date=timezone.now(),
        )
        activity = status.to_activity()
        self.assertEqual(activity["id"], status.remote_id)
        self.assertEqual(activity["type"], "Tombstone")
        self.assertFalse(hasattr(activity, "content"))

    def test_status_to_pure_activity(self, *_):
        """subclass of the base model version with a "pure" serializer"""
        status = models.Status.objects.create(
            content="test content", user=self.local_user
        )
        activity = status.to_activity(pure=True)
        self.assertEqual(activity["id"], status.remote_id)
        self.assertEqual(activity["type"], "Note")
        self.assertEqual(activity["content"], "test content")
        self.assertEqual(activity["sensitive"], False)
        self.assertEqual(activity["attachment"], [])

    def test_generated_note_to_activity(self, *_):
        """subclass of the base model version with a "pure" serializer"""
        status = models.GeneratedNote.objects.create(
            content="test content", user=self.local_user
        )
        status.mention_books.set([self.book])
        status.mention_users.set([self.local_user])
        activity = status.to_activity()
        self.assertEqual(activity["id"], status.remote_id)
        self.assertEqual(activity["type"], "GeneratedNote")
        self.assertEqual(activity["content"], "test content")
        self.assertEqual(activity["sensitive"], False)
        self.assertEqual(len(activity["tag"]), 2)

    def test_generated_note_to_pure_activity(self, *_):
        """subclass of the base model version with a "pure" serializer"""
        status = models.GeneratedNote.objects.create(
            content="test content", user=self.local_user
        )
        status.mention_books.set([self.book])
        status.mention_users.set([self.local_user])
        activity = status.to_activity(pure=True)
        self.assertEqual(activity["id"], status.remote_id)
        self.assertEqual(
            activity["content"],
            f'mouse test content <a href="{self.book.remote_id}">"Test Edition"</a>',
        )
        self.assertEqual(len(activity["tag"]), 2)
        self.assertEqual(activity["type"], "Note")
        self.assertEqual(activity["sensitive"], False)
        self.assertIsInstance(activity["attachment"], list)
        self.assertEqual(activity["attachment"][0].type, "Document")
        self.assertEqual(
            activity["attachment"][0].url,
<<<<<<< HEAD
            "https://%s%s" % (settings.MEDIA_FULL_URL, self.book.cover.url),
=======
            f"https://{settings.DOMAIN}{self.book.cover.url}",
>>>>>>> 74b697d8
        )
        self.assertEqual(activity["attachment"][0].name, "Test Edition")

    def test_comment_to_activity(self, *_):
        """subclass of the base model version with a "pure" serializer"""
        status = models.Comment.objects.create(
            content="test content", user=self.local_user, book=self.book
        )
        activity = status.to_activity()
        self.assertEqual(activity["id"], status.remote_id)
        self.assertEqual(activity["type"], "Comment")
        self.assertEqual(activity["content"], "test content")
        self.assertEqual(activity["inReplyToBook"], self.book.remote_id)

    def test_comment_to_pure_activity(self, *_):
        """subclass of the base model version with a "pure" serializer"""
        status = models.Comment.objects.create(
            content="test content", user=self.local_user, book=self.book
        )
        activity = status.to_activity(pure=True)
        self.assertEqual(activity["id"], status.remote_id)
        self.assertEqual(activity["type"], "Note")
        self.assertEqual(
            activity["content"],
            f'test content<p>(comment on <a href="{self.book.remote_id}">"Test Edition"</a>)</p>',
        )
        self.assertEqual(activity["attachment"][0].type, "Document")
        self.assertEqual(
            activity["attachment"][0].url,
<<<<<<< HEAD
            "https://%s%s" % (settings.MEDIA_FULL_URL, self.book.cover.url),
=======
            f"https://{settings.DOMAIN}{self.book.cover.url}",
>>>>>>> 74b697d8
        )
        self.assertEqual(activity["attachment"][0].name, "Test Edition")

    def test_quotation_to_activity(self, *_):
        """subclass of the base model version with a "pure" serializer"""
        status = models.Quotation.objects.create(
            quote="a sickening sense",
            content="test content",
            user=self.local_user,
            book=self.book,
        )
        activity = status.to_activity()
        self.assertEqual(activity["id"], status.remote_id)
        self.assertEqual(activity["type"], "Quotation")
        self.assertEqual(activity["quote"], "a sickening sense")
        self.assertEqual(activity["content"], "test content")
        self.assertEqual(activity["inReplyToBook"], self.book.remote_id)

    def test_quotation_to_pure_activity(self, *_):
        """subclass of the base model version with a "pure" serializer"""
        status = models.Quotation.objects.create(
            quote="a sickening sense",
            content="test content",
            user=self.local_user,
            book=self.book,
        )
        activity = status.to_activity(pure=True)
        self.assertEqual(activity["id"], status.remote_id)
        self.assertEqual(activity["type"], "Note")
        self.assertEqual(
            activity["content"],
            f'a sickening sense <p>-- <a href="{self.book.remote_id}">"Test Edition"</a></p>test content',
        )
        self.assertEqual(activity["attachment"][0].type, "Document")
        self.assertEqual(
            activity["attachment"][0].url,
<<<<<<< HEAD
            "https://%s%s" % (settings.MEDIA_FULL_URL, self.book.cover.url),
=======
            f"https://{settings.DOMAIN}{self.book.cover.url}",
>>>>>>> 74b697d8
        )
        self.assertEqual(activity["attachment"][0].name, "Test Edition")

    def test_review_to_activity(self, *_):
        """subclass of the base model version with a "pure" serializer"""
        status = models.Review.objects.create(
            name="Review name",
            content="test content",
            rating=3.0,
            user=self.local_user,
            book=self.book,
        )
        activity = status.to_activity()
        self.assertEqual(activity["id"], status.remote_id)
        self.assertEqual(activity["type"], "Review")
        self.assertEqual(activity["rating"], 3)
        self.assertEqual(activity["name"], "Review name")
        self.assertEqual(activity["content"], "test content")
        self.assertEqual(activity["inReplyToBook"], self.book.remote_id)

    def test_review_to_pure_activity(self, *_):
        """subclass of the base model version with a "pure" serializer"""
        status = models.Review.objects.create(
            name="Review's name",
            content="test content",
            rating=3.0,
            user=self.local_user,
            book=self.book,
        )
        activity = status.to_activity(pure=True)
        self.assertEqual(activity["id"], status.remote_id)
        self.assertEqual(activity["type"], "Article")
        self.assertEqual(
            activity["name"],
            f'Review of "{self.book.title}" (3 stars): Review\'s name',
        )
        self.assertEqual(activity["content"], "test content")
        self.assertEqual(activity["attachment"][0].type, "Document")
        self.assertEqual(
            activity["attachment"][0].url,
<<<<<<< HEAD
            "https://%s%s" % (settings.MEDIA_FULL_URL, self.book.cover.url),
=======
            f"https://{settings.DOMAIN}{self.book.cover.url}",
>>>>>>> 74b697d8
        )
        self.assertEqual(activity["attachment"][0].name, "Test Edition")

    def test_review_to_pure_activity_no_rating(self, *_):
        """subclass of the base model version with a "pure" serializer"""
        status = models.Review.objects.create(
            name="Review name",
            content="test content",
            user=self.local_user,
            book=self.book,
        )
        activity = status.to_activity(pure=True)
        self.assertEqual(activity["id"], status.remote_id)
        self.assertEqual(activity["type"], "Article")
        self.assertEqual(
            activity["name"], f'Review of "{self.book.title}": Review name'
        )
        self.assertEqual(activity["content"], "test content")
        self.assertEqual(activity["attachment"][0].type, "Document")
        self.assertEqual(
            activity["attachment"][0].url,
<<<<<<< HEAD
            "https://%s%s" % (settings.MEDIA_FULL_URL, self.book.cover.url),
=======
            f"https://{settings.DOMAIN}{self.book.cover.url}",
>>>>>>> 74b697d8
        )
        self.assertEqual(activity["attachment"][0].name, "Test Edition")

    def test_reviewrating_to_pure_activity(self, *_):
        """subclass of the base model version with a "pure" serializer"""
        status = models.ReviewRating.objects.create(
            rating=3.0,
            user=self.local_user,
            book=self.book,
        )
        activity = status.to_activity(pure=True)
        self.assertEqual(activity["id"], status.remote_id)
        self.assertEqual(activity["type"], "Note")
        self.assertEqual(
            activity["content"],
            f'rated <em><a href="{self.book.remote_id}">{self.book.title}</a></em>: 3 stars',
        )
        self.assertEqual(activity["attachment"][0].type, "Document")
        self.assertEqual(
            activity["attachment"][0].url,
<<<<<<< HEAD
            "https://%s%s" % (settings.MEDIA_FULL_URL, self.book.cover.url),
=======
            f"https://{settings.DOMAIN}{self.book.cover.url}",
>>>>>>> 74b697d8
        )
        self.assertEqual(activity["attachment"][0].name, "Test Edition")

    def test_favorite(self, *_):
        """fav a status"""
        real_broadcast = models.Favorite.broadcast

        def fav_broadcast_mock(_, activity, user):
            """ok"""
            self.assertEqual(user.remote_id, self.local_user.remote_id)
            self.assertEqual(activity["type"], "Like")

        models.Favorite.broadcast = fav_broadcast_mock

        status = models.Status.objects.create(
            content="test content", user=self.local_user
        )
        fav = models.Favorite.objects.create(status=status, user=self.local_user)

        # can't fav a status twice
        with self.assertRaises(IntegrityError):
            models.Favorite.objects.create(status=status, user=self.local_user)

        activity = fav.to_activity()
        self.assertEqual(activity["type"], "Like")
        self.assertEqual(activity["actor"], self.local_user.remote_id)
        self.assertEqual(activity["object"], status.remote_id)
        models.Favorite.broadcast = real_broadcast

    def test_boost(self, *_):
        """boosting, this one's a bit fussy"""
        status = models.Status.objects.create(
            content="test content", user=self.local_user
        )
        boost = models.Boost.objects.create(boosted_status=status, user=self.local_user)
        activity = boost.to_activity()
        self.assertEqual(activity["actor"], self.local_user.remote_id)
        self.assertEqual(activity["object"], status.remote_id)
        self.assertEqual(activity["type"], "Announce")
        self.assertEqual(activity, boost.to_activity(pure=True))

    def test_notification(self, *_):
        """a simple model"""
        notification = models.Notification.objects.create(
            user=self.local_user, notification_type="FAVORITE"
        )
        self.assertFalse(notification.read)

        with self.assertRaises(IntegrityError):
            models.Notification.objects.create(
                user=self.local_user, notification_type="GLORB"
            )

    # pylint: disable=unused-argument
    def test_create_broadcast(self, one, two, broadcast_mock, *_):
        """should send out two verions of a status on create"""
        models.Comment.objects.create(
            content="hi", user=self.local_user, book=self.book
        )
        self.assertEqual(broadcast_mock.call_count, 2)
        pure_call = broadcast_mock.call_args_list[0]
        bw_call = broadcast_mock.call_args_list[1]

        self.assertEqual(pure_call[1]["software"], "other")
        args = pure_call[0][0]
        self.assertEqual(args["type"], "Create")
        self.assertEqual(args["object"]["type"], "Note")
        self.assertTrue("content" in args["object"])

        self.assertEqual(bw_call[1]["software"], "bookwyrm")
        args = bw_call[0][0]
        self.assertEqual(args["type"], "Create")
        self.assertEqual(args["object"]["type"], "Comment")

    def test_recipients_with_mentions(self, *_):
        """get recipients to broadcast a status"""
        status = models.GeneratedNote.objects.create(
            content="test content", user=self.local_user
        )
        status.mention_users.add(self.remote_user)

        self.assertEqual(status.recipients, [self.remote_user])

    def test_recipients_with_reply_parent(self, *_):
        """get recipients to broadcast a status"""
        parent_status = models.GeneratedNote.objects.create(
            content="test content", user=self.remote_user
        )
        status = models.GeneratedNote.objects.create(
            content="test content", user=self.local_user, reply_parent=parent_status
        )

        self.assertEqual(status.recipients, [self.remote_user])

    def test_recipients_with_reply_parent_and_mentions(self, *_):
        """get recipients to broadcast a status"""
        parent_status = models.GeneratedNote.objects.create(
            content="test content", user=self.remote_user
        )
        status = models.GeneratedNote.objects.create(
            content="test content", user=self.local_user, reply_parent=parent_status
        )
        status.mention_users.set([self.remote_user])

        self.assertEqual(status.recipients, [self.remote_user])

    @responses.activate
    def test_ignore_activity_boost(self, *_):
        """don't bother with most remote statuses"""
        activity = activitypub.Announce(
            id="http://www.faraway.com/boost/12",
            actor=self.remote_user.remote_id,
            object="http://fish.com/nothing",
            published="2021-03-24T18:59:41.841208+00:00",
            cc="",
            to="",
        )

        responses.add(responses.GET, "http://fish.com/nothing", status=404)

        self.assertTrue(models.Status.ignore_activity(activity))

    def test_raise_visible_to_user_public(self, *_):
        """privacy settings"""
        status = models.Status.objects.create(
            content="bleh", user=self.local_user, privacy="public"
        )
        self.assertIsNone(status.raise_visible_to_user(self.remote_user))
        self.assertIsNone(status.raise_visible_to_user(self.local_user))
        self.assertIsNone(status.raise_visible_to_user(self.anonymous_user))

    def test_raise_visible_to_user_unlisted(self, *_):
        """privacy settings"""
        status = models.Status.objects.create(
            content="bleh", user=self.local_user, privacy="unlisted"
        )
        self.assertIsNone(status.raise_visible_to_user(self.remote_user))
        self.assertIsNone(status.raise_visible_to_user(self.local_user))
        self.assertIsNone(status.raise_visible_to_user(self.anonymous_user))

    @patch("bookwyrm.suggested_users.rerank_suggestions_task.delay")
    def test_raise_visible_to_user_followers(self, *_):
        """privacy settings"""
        status = models.Status.objects.create(
            content="bleh", user=self.local_user, privacy="followers"
        )
        status.raise_visible_to_user(self.local_user)
        with self.assertRaises(Http404):
            status.raise_visible_to_user(self.remote_user)
        with self.assertRaises(Http404):
            status.raise_visible_to_user(self.anonymous_user)

        self.local_user.followers.add(self.remote_user)
        self.assertIsNone(status.raise_visible_to_user(self.remote_user))

    def test_raise_visible_to_user_followers_mentioned(self, *_):
        """privacy settings"""
        status = models.Status.objects.create(
            content="bleh", user=self.local_user, privacy="followers"
        )
        status.mention_users.set([self.remote_user])
        self.assertIsNone(status.raise_visible_to_user(self.remote_user))

    @patch("bookwyrm.suggested_users.rerank_suggestions_task.delay")
    def test_raise_visible_to_user_direct(self, *_):
        """privacy settings"""
        status = models.Status.objects.create(
            content="bleh", user=self.local_user, privacy="direct"
        )
        status.raise_visible_to_user(self.local_user)
        with self.assertRaises(Http404):
            status.raise_visible_to_user(self.remote_user)
        with self.assertRaises(Http404):
            status.raise_visible_to_user(self.anonymous_user)

        # mentioned user
        status.mention_users.set([self.remote_user])
        self.assertIsNone(status.raise_visible_to_user(self.remote_user))<|MERGE_RESOLUTION|>--- conflicted
+++ resolved
@@ -192,11 +192,7 @@
         self.assertEqual(activity["attachment"][0].type, "Document")
         self.assertEqual(
             activity["attachment"][0].url,
-<<<<<<< HEAD
-            "https://%s%s" % (settings.MEDIA_FULL_URL, self.book.cover.url),
-=======
-            f"https://{settings.DOMAIN}{self.book.cover.url}",
->>>>>>> 74b697d8
+            f"https://{settings.MEDIA_FULL_URL}{self.book.cover.url}",
         )
         self.assertEqual(activity["attachment"][0].name, "Test Edition")
 
@@ -226,11 +222,7 @@
         self.assertEqual(activity["attachment"][0].type, "Document")
         self.assertEqual(
             activity["attachment"][0].url,
-<<<<<<< HEAD
-            "https://%s%s" % (settings.MEDIA_FULL_URL, self.book.cover.url),
-=======
-            f"https://{settings.DOMAIN}{self.book.cover.url}",
->>>>>>> 74b697d8
+            f"https://{settings.MEDIA_FULL_URL}{self.book.cover.url}",
         )
         self.assertEqual(activity["attachment"][0].name, "Test Edition")
 
@@ -267,11 +259,7 @@
         self.assertEqual(activity["attachment"][0].type, "Document")
         self.assertEqual(
             activity["attachment"][0].url,
-<<<<<<< HEAD
-            "https://%s%s" % (settings.MEDIA_FULL_URL, self.book.cover.url),
-=======
-            f"https://{settings.DOMAIN}{self.book.cover.url}",
->>>>>>> 74b697d8
+            "https://{settings.MEDIA_FULL_URL}{self.book.cover.url}",
         )
         self.assertEqual(activity["attachment"][0].name, "Test Edition")
 
@@ -312,11 +300,7 @@
         self.assertEqual(activity["attachment"][0].type, "Document")
         self.assertEqual(
             activity["attachment"][0].url,
-<<<<<<< HEAD
-            "https://%s%s" % (settings.MEDIA_FULL_URL, self.book.cover.url),
-=======
-            f"https://{settings.DOMAIN}{self.book.cover.url}",
->>>>>>> 74b697d8
+            f"https://{settings.MEDIA_FULL_URL}{self.book.cover.url}",
         )
         self.assertEqual(activity["attachment"][0].name, "Test Edition")
 
@@ -338,11 +322,7 @@
         self.assertEqual(activity["attachment"][0].type, "Document")
         self.assertEqual(
             activity["attachment"][0].url,
-<<<<<<< HEAD
-            "https://%s%s" % (settings.MEDIA_FULL_URL, self.book.cover.url),
-=======
-            f"https://{settings.DOMAIN}{self.book.cover.url}",
->>>>>>> 74b697d8
+            f"https://{settings.MEDIA_FULL_URL}{self.book.cover.url}",
         )
         self.assertEqual(activity["attachment"][0].name, "Test Edition")
 
@@ -363,11 +343,7 @@
         self.assertEqual(activity["attachment"][0].type, "Document")
         self.assertEqual(
             activity["attachment"][0].url,
-<<<<<<< HEAD
-            "https://%s%s" % (settings.MEDIA_FULL_URL, self.book.cover.url),
-=======
-            f"https://{settings.DOMAIN}{self.book.cover.url}",
->>>>>>> 74b697d8
+            f"https://{settings.MEDIA_FULL_URL}{self.book.cover.url}",
         )
         self.assertEqual(activity["attachment"][0].name, "Test Edition")
 
