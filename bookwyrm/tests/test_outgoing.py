''' sending out activities '''
import csv
import json
import pathlib
from unittest.mock import patch

from django.http import JsonResponse
from django.test import TestCase
from django.test.client import RequestFactory
import responses

from bookwyrm import forms, models, outgoing
from bookwyrm.settings import DOMAIN


# pylint: disable=too-many-public-methods
class Outgoing(TestCase):
    ''' sends out activities '''
    def setUp(self):
        ''' we'll need some data '''
        self.factory = RequestFactory()
        with patch('bookwyrm.models.user.set_remote_server'):
            self.remote_user = models.User.objects.create_user(
                'rat', 'rat@rat.com', 'ratword',
                local=False,
                remote_id='https://example.com/users/rat',
                inbox='https://example.com/users/rat/inbox',
                outbox='https://example.com/users/rat/outbox',
            )
        self.local_user = models.User.objects.create_user(
<<<<<<< HEAD
            'mouse', 'mouse@mouse.com', 'mouseword',
            local=True, localname='mouse',
            remote_id='https://example.com/users/mouse',
=======
            'mouse', 'mouse@mouse.com', 'mouseword', local=True,
            localname='mouse', remote_id='https://example.com/users/mouse',
>>>>>>> b960d8a4
        )

        datafile = pathlib.Path(__file__).parent.joinpath(
            'data/ap_user.json'
        )
        self.userdata = json.loads(datafile.read_bytes())
        del self.userdata['icon']

        work = models.Work.objects.create(title='Test Work')
        self.book = models.Edition.objects.create(
            title='Example Edition',
            remote_id='https://example.com/book/1',
            parent_work=work
        )
        self.shelf = models.Shelf.objects.create(
            name='Test Shelf',
            identifier='test-shelf',
            user=self.local_user
        )


    def test_outbox(self):
        ''' returns user's statuses '''
        request = self.factory.get('')
        result = outgoing.outbox(request, 'mouse')
        self.assertIsInstance(result, JsonResponse)

    def test_outbox_bad_method(self):
        ''' can't POST to outbox '''
        request = self.factory.post('')
        result = outgoing.outbox(request, 'mouse')
        self.assertEqual(result.status_code, 405)

    def test_outbox_unknown_user(self):
        ''' should 404 for unknown and remote users '''
        request = self.factory.post('')
        result = outgoing.outbox(request, 'beepboop')
        self.assertEqual(result.status_code, 405)
        result = outgoing.outbox(request, 'rat')
        self.assertEqual(result.status_code, 405)

    def test_outbox_privacy(self):
        ''' don't show dms et cetera in outbox '''
        models.Status.objects.create(
            content='PRIVATE!!', user=self.local_user, privacy='direct')
        models.Status.objects.create(
            content='bffs ONLY', user=self.local_user, privacy='followers')
        models.Status.objects.create(
            content='unlisted status', user=self.local_user, privacy='unlisted')
        models.Status.objects.create(
            content='look at this', user=self.local_user, privacy='public')

        request = self.factory.get('')
        result = outgoing.outbox(request, 'mouse')
        self.assertIsInstance(result, JsonResponse)
        data = json.loads(result.content)
        self.assertEqual(data['type'], 'OrderedCollection')
        self.assertEqual(data['totalItems'], 2)

    def test_outbox_filter(self):
        ''' if we only care about reviews, only get reviews '''
        models.Review.objects.create(
            content='look at this', name='hi', rating=1,
            book=self.book, user=self.local_user)
        models.Status.objects.create(
            content='look at this', user=self.local_user)

        request = self.factory.get('', {'type': 'bleh'})
        result = outgoing.outbox(request, 'mouse')
        self.assertIsInstance(result, JsonResponse)
        data = json.loads(result.content)
        self.assertEqual(data['type'], 'OrderedCollection')
        self.assertEqual(data['totalItems'], 2)

        request = self.factory.get('', {'type': 'Review'})
        result = outgoing.outbox(request, 'mouse')
        self.assertIsInstance(result, JsonResponse)
        data = json.loads(result.content)
        self.assertEqual(data['type'], 'OrderedCollection')
        self.assertEqual(data['totalItems'], 1)


    def test_handle_follow(self):
        ''' send a follow request '''
        self.assertEqual(models.UserFollowRequest.objects.count(), 0)

        with patch('bookwyrm.broadcast.broadcast_task.delay'):
            outgoing.handle_follow(self.local_user, self.remote_user)

        rel = models.UserFollowRequest.objects.get()

        self.assertEqual(rel.user_subject, self.local_user)
        self.assertEqual(rel.user_object, self.remote_user)
        self.assertEqual(rel.status, 'follow_request')


    def test_handle_unfollow(self):
        ''' send an unfollow '''
        self.remote_user.followers.add(self.local_user)
        self.assertEqual(self.remote_user.followers.count(), 1)
        with patch('bookwyrm.broadcast.broadcast_task.delay'):
            outgoing.handle_unfollow(self.local_user, self.remote_user)

        self.assertEqual(self.remote_user.followers.count(), 0)


    def test_handle_accept(self):
        ''' accept a follow request '''
        rel = models.UserFollowRequest.objects.create(
            user_subject=self.local_user,
            user_object=self.remote_user
        )
        rel_id = rel.id

        with patch('bookwyrm.broadcast.broadcast_task.delay'):
            outgoing.handle_accept(rel)
        # request should be deleted
        self.assertEqual(
            models.UserFollowRequest.objects.filter(id=rel_id).count(), 0
        )
        # follow relationship should exist
        self.assertEqual(self.remote_user.followers.first(), self.local_user)


    def test_handle_reject(self):
        ''' reject a follow request '''
        rel = models.UserFollowRequest.objects.create(
            user_subject=self.local_user,
            user_object=self.remote_user
        )
        rel_id = rel.id

        with patch('bookwyrm.broadcast.broadcast_task.delay'):
            outgoing.handle_reject(rel)
        # request should be deleted
        self.assertEqual(
            models.UserFollowRequest.objects.filter(id=rel_id).count(), 0
        )
        # follow relationship should not exist
        self.assertEqual(
            models.UserFollows.objects.filter(id=rel_id).count(), 0
        )

    def test_existing_user(self):
        ''' simple database lookup by username '''
        result = outgoing.handle_remote_webfinger('@mouse@%s' % DOMAIN)
        self.assertEqual(result, self.local_user)

        result = outgoing.handle_remote_webfinger('mouse@%s' % DOMAIN)
        self.assertEqual(result, self.local_user)


    @responses.activate
    def test_load_user(self):
        ''' find a remote user using webfinger '''
        username = 'mouse@example.com'
        wellknown = {
            "subject": "acct:mouse@example.com",
            "links": [{
                "rel": "self",
                "type": "application/activity+json",
                "href": "https://example.com/user/mouse"
            }]
        }
        responses.add(
            responses.GET,
            'https://example.com/.well-known/webfinger?resource=acct:%s' \
                    % username,
            json=wellknown,
            status=200)
        responses.add(
            responses.GET,
            'https://example.com/user/mouse',
            json=self.userdata,
            status=200)
        with patch('bookwyrm.models.user.set_remote_server.delay'):
            result = outgoing.handle_remote_webfinger('@mouse@example.com')
            self.assertIsInstance(result, models.User)
            self.assertEqual(result.username, 'mouse@example.com')


    def test_handle_shelve(self):
        ''' shelve a book '''
        with patch('bookwyrm.broadcast.broadcast_task.delay'):
            outgoing.handle_shelve(self.local_user, self.book, self.shelf)
        # make sure the book is on the shelf
        self.assertEqual(self.shelf.books.get(), self.book)


    def test_handle_shelve_to_read(self):
        ''' special behavior for the to-read shelf '''
        shelf = models.Shelf.objects.get(identifier='to-read')

        with patch('bookwyrm.broadcast.broadcast_task.delay'):
            outgoing.handle_shelve(self.local_user, self.book, shelf)
        # make sure the book is on the shelf
        self.assertEqual(shelf.books.get(), self.book)


    def test_handle_shelve_reading(self):
        ''' special behavior for the reading shelf '''
        shelf = models.Shelf.objects.get(identifier='reading')

        with patch('bookwyrm.broadcast.broadcast_task.delay'):
            outgoing.handle_shelve(self.local_user, self.book, shelf)
        # make sure the book is on the shelf
        self.assertEqual(shelf.books.get(), self.book)


    def test_handle_shelve_read(self):
        ''' special behavior for the read shelf '''
        shelf = models.Shelf.objects.get(identifier='read')

        with patch('bookwyrm.broadcast.broadcast_task.delay'):
            outgoing.handle_shelve(self.local_user, self.book, shelf)
        # make sure the book is on the shelf
        self.assertEqual(shelf.books.get(), self.book)


    def test_handle_unshelve(self):
        ''' remove a book from a shelf '''
        self.shelf.books.add(self.book)
        self.shelf.save()
        self.assertEqual(self.shelf.books.count(), 1)
        with patch('bookwyrm.broadcast.broadcast_task.delay'):
            outgoing.handle_unshelve(self.local_user, self.book, self.shelf)
        self.assertEqual(self.shelf.books.count(), 0)


    def test_handle_imported_book(self):
        ''' goodreads import added a book, this adds related connections '''
        shelf = self.local_user.shelf_set.filter(identifier='read').first()
        self.assertIsNone(shelf.books.first())

        import_job = models.ImportJob.objects.create(user=self.local_user)
        datafile = pathlib.Path(__file__).parent.joinpath('data/goodreads.csv')
        csv_file = open(datafile, 'r')
        for index, entry in enumerate(list(csv.DictReader(csv_file))):
            import_item = models.ImportItem.objects.create(
                job_id=import_job.id, index=index, data=entry, book=self.book)
            break

        with patch('bookwyrm.broadcast.broadcast_task.delay'):
            outgoing.handle_imported_book(
                self.local_user, import_item, False, 'public')

        shelf.refresh_from_db()
        self.assertEqual(shelf.books.first(), self.book)

        readthrough = models.ReadThrough.objects.get(user=self.local_user)
        self.assertEqual(readthrough.book, self.book)
        # I can't remember how to create dates and I don't want to look it up.
        self.assertEqual(readthrough.start_date.year, 2020)
        self.assertEqual(readthrough.start_date.month, 10)
        self.assertEqual(readthrough.start_date.day, 21)
        self.assertEqual(readthrough.finish_date.year, 2020)
        self.assertEqual(readthrough.finish_date.month, 10)
        self.assertEqual(readthrough.finish_date.day, 25)


    def test_handle_imported_book_already_shelved(self):
        ''' goodreads import added a book, this adds related connections '''
        shelf = self.local_user.shelf_set.filter(identifier='to-read').first()
        models.ShelfBook.objects.create(
            shelf=shelf, added_by=self.local_user, book=self.book)

        import_job = models.ImportJob.objects.create(user=self.local_user)
        datafile = pathlib.Path(__file__).parent.joinpath('data/goodreads.csv')
        csv_file = open(datafile, 'r')
        for index, entry in enumerate(list(csv.DictReader(csv_file))):
            import_item = models.ImportItem.objects.create(
                job_id=import_job.id, index=index, data=entry, book=self.book)
            break

        with patch('bookwyrm.broadcast.broadcast_task.delay'):
            outgoing.handle_imported_book(
                self.local_user, import_item, False, 'public')

        shelf.refresh_from_db()
        self.assertEqual(shelf.books.first(), self.book)
        self.assertIsNone(
            self.local_user.shelf_set.get(identifier='read').books.first())
        readthrough = models.ReadThrough.objects.get(user=self.local_user)
        self.assertEqual(readthrough.book, self.book)
        self.assertEqual(readthrough.start_date.year, 2020)
        self.assertEqual(readthrough.start_date.month, 10)
        self.assertEqual(readthrough.start_date.day, 21)
        self.assertEqual(readthrough.finish_date.year, 2020)
        self.assertEqual(readthrough.finish_date.month, 10)
        self.assertEqual(readthrough.finish_date.day, 25)


    def test_handle_imported_book_review(self):
        ''' goodreads review import '''
        import_job = models.ImportJob.objects.create(user=self.local_user)
        datafile = pathlib.Path(__file__).parent.joinpath('data/goodreads.csv')
        csv_file = open(datafile, 'r')
        entry = list(csv.DictReader(csv_file))[2]
        import_item = models.ImportItem.objects.create(
            job_id=import_job.id, index=0, data=entry, book=self.book)

        with patch('bookwyrm.broadcast.broadcast_task.delay'):
            outgoing.handle_imported_book(
                self.local_user, import_item, True, 'unlisted')
        review = models.Review.objects.get(book=self.book, user=self.local_user)
        self.assertEqual(review.content, 'mixed feelings')
        self.assertEqual(review.rating, 2)
        self.assertEqual(review.published_date.year, 2019)
        self.assertEqual(review.published_date.month, 7)
        self.assertEqual(review.published_date.day, 8)
        self.assertEqual(review.privacy, 'unlisted')


    def test_handle_imported_book_reviews_disabled(self):
        ''' goodreads review import '''
        import_job = models.ImportJob.objects.create(user=self.local_user)
        datafile = pathlib.Path(__file__).parent.joinpath('data/goodreads.csv')
        csv_file = open(datafile, 'r')
        entry = list(csv.DictReader(csv_file))[2]
        import_item = models.ImportItem.objects.create(
            job_id=import_job.id, index=0, data=entry, book=self.book)

        with patch('bookwyrm.broadcast.broadcast_task.delay'):
            outgoing.handle_imported_book(
                self.local_user, import_item, False, 'unlisted')
        self.assertFalse(models.Review.objects.filter(
            book=self.book, user=self.local_user
        ).exists())


    def test_handle_status(self):
        ''' create a status '''
        form = forms.CommentForm({
            'content': 'hi',
            'user': self.local_user.id,
            'book': self.book.id,
            'privacy': 'public',
        })
        with patch('bookwyrm.broadcast.broadcast_task.delay'):
            outgoing.handle_status(self.local_user, form)
        status = models.Comment.objects.get()
        self.assertEqual(status.content, '<p>hi</p>')
        self.assertEqual(status.user, self.local_user)
        self.assertEqual(status.book, self.book)

    def test_handle_status_reply(self):
        ''' create a status in reply to an existing status '''
        user = models.User.objects.create_user(
            'rat', 'rat@rat.com', 'password', local=True)
        parent = models.Status.objects.create(
            content='parent status', user=self.local_user)
        form = forms.ReplyForm({
            'content': 'hi',
            'user': user.id,
            'reply_parent': parent.id,
            'privacy': 'public',
        })
        with patch('bookwyrm.broadcast.broadcast_task.delay'):
            outgoing.handle_status(user, form)
        status = models.Status.objects.get(user=user)
        self.assertEqual(status.content, '<p>hi</p>')
        self.assertEqual(status.user, user)
        self.assertEqual(
            models.Notification.objects.get().user, self.local_user)

    def test_handle_status_mentions(self):
        ''' @mention a user in a post '''
        user = models.User.objects.create_user(
            'rat', 'rat@rat.com', 'password', local=True)
        form = forms.CommentForm({
            'content': 'hi @rat',
            'user': self.local_user.id,
            'book': self.book.id,
            'privacy': 'public',
        })

        with patch('bookwyrm.broadcast.broadcast_task.delay'):
            outgoing.handle_status(self.local_user, form)
        status = models.Status.objects.get()
        self.assertEqual(
            status.content,
            '<p>hi <a href="%s">@rat</a></p>' % user.remote_id)
        self.assertEqual(list(status.mention_users.all()), [user])
        self.assertEqual(models.Notification.objects.get().user, user)

    def test_handle_status_reply_with_mentions(self):
        ''' reply to a post with an @mention'ed user '''
        user = models.User.objects.create_user(
            'rat', 'rat@rat.com', 'password', local=True)
        form = forms.CommentForm({
            'content': 'hi @rat@example.com',
            'user': self.local_user.id,
            'book': self.book.id,
            'privacy': 'public',
        })

        with patch('bookwyrm.broadcast.broadcast_task.delay'):
            outgoing.handle_status(self.local_user, form)
        status = models.Status.objects.get()

        form = forms.ReplyForm({
            'content': 'right',
            'user': user,
            'privacy': 'public',
            'reply_parent': status.id
        })
        with patch('bookwyrm.broadcast.broadcast_task.delay'):
            outgoing.handle_status(user, form)

        reply = models.Status.replies(status).first()
        self.assertEqual(reply.content, '<p>right</p>')
        self.assertEqual(reply.user, user)
        self.assertTrue(self.remote_user in reply.mention_users.all())
        self.assertTrue(self.local_user in reply.mention_users.all())<|MERGE_RESOLUTION|>--- conflicted
+++ resolved
@@ -28,14 +28,9 @@
                 outbox='https://example.com/users/rat/outbox',
             )
         self.local_user = models.User.objects.create_user(
-<<<<<<< HEAD
             'mouse', 'mouse@mouse.com', 'mouseword',
             local=True, localname='mouse',
             remote_id='https://example.com/users/mouse',
-=======
-            'mouse', 'mouse@mouse.com', 'mouseword', local=True,
-            localname='mouse', remote_id='https://example.com/users/mouse',
->>>>>>> b960d8a4
         )
 
         datafile = pathlib.Path(__file__).parent.joinpath(
